
# MongoDB ReplicaSet Manager for Docker Swarm

`Version: 1.04`

## Introduction
This tool automates the configuration, initiation, monitoring, and management of a MongoDB replica set within a Docker Swarm environment. It ensures continuous operation, and adapts to changes within the Swarm network, ensuring high availability and consistency of data.

## Features
- ✅ **Intelligent Fresh Deployment**: Configures and initiates MongoDB replica set from scratch with smart node detection, accounting for 'down' or 'unavailable' swarm nodes and deployment constraints.

- ✅ **Smart Redeployment Detection**: Automatically detects container redeployments with changed IP addresses and immediately updates configuration without unnecessary delays or false initialization attempts.

- ✅ **Optimized Performance**: Fast reconfiguration during full redeployments with intelligent primary detection using current task IPs instead of stale configuration data.

- ✅ **Advanced Startup Handling**: Robust retry logic handles MongoDB transitional states (NotYetInitialized) during startup, distinguishing between temporary states and actual fresh deployments.

- ✅ **Primary Node Management**: Automatic primary designation, tracking, and failover handling with intelligent election timeout and forced reconfiguration when needed.

- ✅ **Dynamic Scaling**: Real-time addition and removal of MongoDB nodes during runtime with automatic replica set reconfiguration and member management.

- ✅ **Comprehensive User Setup**: Automated creation of MongoDB admin (root) accounts and initial application database users with proper authentication and permissions.

- ✅ **Continuous Topology Monitoring**: Watches Docker Swarm changes and adjusts replica set configuration for IP changes, node additions/removals, and network topology updates.

- ✅ **Production-Ready Logging**: Color-coded ANSI logging with contextual messages, eliminating misleading errors during normal operations and providing clear troubleshooting information.

- ✅ **Enterprise Scalability**: Designed for multi-node Docker Swarm environments with automatic scaling, tested against various outage scenarios and edge cases for maximum reliability.

> **Note:** Primary discovery now uses MongoDB's `hello` command and checks `isWritablePrimary` for accuracy across server versions.

## Requirements
<<<<<<< HEAD
* [x] **MongoDB**: version 8.0.x (recipe uses `8.0.13`). 7.0 is compatible but not defaulted here.
* [x] **PyMongo Driver**: 4.15.x — pinned to `>=4.15,<5` and included in the controller image.
* [x] **Docker**: tested on >= `24.0.5`.
* [x] **Operating System**: Linux (tested on >= `Ubuntu 23.04`). <br/>**[mongo-replica-ctrl](https://hub.docker.com/r/jackietreehorn/mongo-replica-ctrl)** image supports:
=======
* [x] **MongoDB**: version 6.0 and above (recipe uses `7.0.6`).
* [x] **PyMongo Driver**: 4.5.0 and above - *included* (image uses `4.6.2`).
* [x] **Docker**: tested on >= `24.0.5`.
* [x] **Operating System**: Linux (tested on `Ubuntu 23.04, 24.04.2`). <br/>**[mongo-replica-ctrl](https://hub.docker.com/r/jackietreehorn/mongo-replica-ctrl)** image supports:
>>>>>>> 794443a9
    `linux/amd64`, `linux/arm/v7`, `linux/arm64`

## Prerequisites
- A [Docker Swarm cluster](https://docs.docker.com/engine/swarm/swarm-tutorial/create-swarm/) (*locally or in the cloud as you prefer*) - tested on 6 node Swarm cluster.
- Docker Stack recipe - see [`docker-compose-stack.yml`](./docker-compose-stack.yml)
- Environment variables - see [`mongo-rs.env`](./mongo-rs.env)
- Deployment script [`deploy.sh`](./deploy.sh)

## How to Use

**TL;DR:**<br/>
- `git clone https://github.com/JackieTreeh0rn/MongoDB-ReplicaSet-Manager`
- `./deploy.sh`
<br/>
1. Ensure that all required environment variables are set in [`mongo-rs.env`](./mongo-rs.env) (see environment variables below). <br/>

2. Modify the `docker-compose-stack.yml` to add your main application making use of the mongo service.
**Note** - set your application's MongoDB URI to use the following connection string when connecting to the replica set service:<br/>

    `mongodb://${MONGO_ROOT_USERNAME}:${MONGO_ROOT_PASSWORD}@database:27017/?replicaSet=${REPLICASET_NAME}`


3. Deploy the compose stack on your Docker Swarm using the `deploy.sh` script via:
[`./deploy.sh`](/deploy.sh) - this will perform the following actions:<br/>
    - Import ENVironment variables.
    - Create **backend** 'overlay' network with encryption enabled.
    - Generate a `keyfile` for the replicaSet and add it as a Docker "secret" for the stack to use.
    - Spin-up the various docker stack services: mongo, dbcontroller, nosqlclient, your application or service.
    - The dbcontroller tool will run as a single instance per Swarm node (***global*** mode) as defined in the Compose YML. <br/>

4. Monitor logs for the tool's output and any potential errors or adjustments *(see troubleshooting section)* <br/>

5. To remove, run [`./remove.sh`](/remove.sh) or delete the stack manually via `docker stack rm [stackname]`.
**Note:**  the `_backend` 'overlay' network created during initial deployment will not be removed automatically as it is considered external. If redeploying/updating, leave the existing network in place so as to retain the original network subnet.

## Environment Variables
The script requires the following environment variables, defined in `mongo-rs.env`:
* `STACK_NAME`, the default value is `myapp`
<<<<<<< HEAD
* `MONGO_VERSION`, the default value is `8.0.13`
=======
* `MONGO_VERSION`, the default value is `7.0.6`
>>>>>>> 794443a9
* `REPLICASET_NAME`, the default value is `rs`
* `BACKEND_NETWORK_NAME`, the default value is `${STACK_NAME}_backend`
* `MONGO_SERVICE_URI`, the default value is `${STACK_NAME}_database`
* `MONGO_ROOT_USERNAME`, the default value is `root`
* `MONGO_ROOT_PASSWORD`, the default value is `password123`
* `INITDB_DATABASE`, the default value is `myinitdatabase`
* `INITDB_USER`, the default value is `mydbuser`
* `INITDB_PASSWORD`, the default value is `password`


## How It Works
- **Smart Discovery**: Identifies and assesses MongoDB services in the Docker Swarm with intelligent node state detection and constraint handling.
- **Deployment Intelligence**: Distinguishes between fresh deployments, redeployments with IP changes, and dynamic scaling scenarios using advanced configuration analysis.
- **Optimized Configuration**: Uses current task IPs for primary detection during redeployments, eliminating delays from stale configuration data.
- **Adaptive Management**: Handles MongoDB startup transitional states with retry logic, ensuring reliable operation across various deployment scenarios.
- **Real-time Monitoring**: Continuously adapts replica set configuration for network changes, node lifecycle events, and topology updates with minimal downtime.
* The [nosqlclient](https://www.nosqlclient.com/) service included in the recipe can be used to access and manage the db - upon launching the nosqlclient front-end via `http://<any-swarm-node-ip>:3030`, click connect to select a database to view/manage.
- The included compose YML will use the latest version available on [DockerHub](https://hub.docker.com) via [jackietreehorn/mongo-replica-ctrl](https://hub.docker.com/r/jackietreehorn/mongo-replica-ctrl)  . Alternatively, you can use `docker pull jackietreehorn/mongo-replica-ctrl:latest` to pull the latest version and push it onto your own repo.  Additionally, the included [`./build.sh`](/build.sh) allows you to build the docker image locally as well.

## Troubleshooting / Additional Details
* **Logs** - check the Docker service logs for the mongo controller service for details about its operation (enable `DEBUG:1` in compose YML if you want more detail). The controller uses **colored ANSI logging** to highlight important information:
  - 🟢 **GREEN**: INFO messages
  - 🟡 **YELLOW**: WARNING messages and IP addresses
  - 🔴 **RED**: ERROR messages
  - 🟣 **MAGENTA**: PRIMARY nodes (bold)
  - 🔵 **CYAN**: SECONDARY nodes and DEBUG messages
  - **BOLD**: ReplicaSet-related terms

  If you do not use something like [Portainer](https://docs.portainer.io/start/install-ce/server/swarm) or similar web frontend to manage Docker, you can follow the controller logs via CLI on one of your docker nodes via: `docker service logs [servicename]_dbcontroller --follow`

    Example:

    ```
    docker service logs myapp_dbcontroller --follow --details
    ```

    ```| INFO:__main__:Checking Task IP: 10.0.26.48 for primary...
    | INFO:__main__:Expected number of mongodb nodes: {6} | Remaining to start: {0}
    | INFO:__main__:Mongo service nodes are up and running!
    | INFO:__main__:Mongo tasks ips: ['10.0.26.48', '10.0.26.52', '10.0.26.51', '10.0.26.49', '10.0.26.7', '10.0.26.4']
    | INFO:__main__:Inspecting Mongo nodes for pre-existing replicaset - this might take a few moments, please be patient...
    | INFO:__main__:Pre-existing replicaSet configuration found in node 10.0.26.48: {'10.0.26.52', '10.0.26.51', '10.0.26.49', '10.0.26.4', '10.0.26.7', '10.0.26.48'}
    | INFO:__main__:Checking Task IP: 10.0.26.52 for primary...
    | INFO:__main__:Checking Task IP: 10.0.26.51 for primary...
    | INFO:__main__:Checking Task IP: 10.0.26.7 for primary...
    | INFO:__main__:Checking Task IP: 10.0.26.48 for primary...
    | INFO:__main__:--> Mongo ReplicaSet Primary is: 10.0.26.48 <--

- **Environment** - verify that all required environment variables are correctly set in [`mongo-rs.env`](./mongo-rs.env).

* **Docker Stack Compose YML** - ensure that the MongoDB service is correctly configured and accessible within the Docker Swarm - see compose file for standard configuration. The *dbcontroller* that maintains the status of the replica-set must be deployed in a single instance over a Swarm manager node (see [`docker-compose-stack.yml`](./docker-compose-stack.yml)).  **Multiple instances of the Controller, may perform conflicting actions!**  Also, to ensure that the controller is restarted in case of error, there is a restart policy in the controller service definition.

  ***IMPORTANT***: The default MongoDB port is `27017`.  This port is only used internally by the services/applications in the compose YML and it is <u>**not**</u> published outside the Swarm by design.  Changing or publishing this port in the YML configuration will break management of the mongodb replicaSet.

* **Firewalls / SELinux** - Linux distributions using [SELinux](https://www.redhat.com/en/topics/linux/what-is-selinux) are well known for causing [issues with MongoDB](https://www.mongodb.com/docs/manual/tutorial/install-mongodb-on-red-hat/). To check if your distribution is using SELinux you can run `sestatus` and either disable it or [configure it for mongodb](https://severalnines.com/blog/how-configure-selinux-mongodb-replica-sets/) if you must absolutely use it.  Additionally, ensure your distribution's firewall is disabled during testing or configured for Mongo - check your distribution docs for appropiate steps (eg. `systemctl status firewalld`, `ufw status`, etc).

* **Networking** - the `_backend` 'overlay' external network created during initial deployment is assigned an address space (eg. ***10.0.25.0***) automatically by Docker. You can define your own network space by uncommenting the relevant section in [`deploy.sh`](./deploy.sh) and adjusting as needed, in the event of overlap with other subnets in your network (*this should only be needed in extremely rare ocassions*). In addition, **DO NOT** remove this network when re-deploying / updating your stack on top of an existing-working replicaSet configuration so as to avoid subnet changes and connectivity issues between re-deployments.

- **Persistent Data** - to use data persistence, the *mongo* service needs to be deployed in [**global mode**](https://docs.docker.com/compose/compose-file/deploy/#mode) (see `docker-compose-stack.yml`). This is to avoid more than one instance being deployed on the same node and prevent different instances from concurrently accessing the same MongoDB data space on the filesystem.  The volumes defined in the compose YML allow for each mongo node to use its own dedicated data store.  They are also set as external so that they aren't inadvertenly deleted or recreated between service redeployments.

* **Swarm Nodes** - for HA purposes, your Swarm cluster should have more than one manager. This allows the *controller* to start/restart on different nodes in case of issues.

- **Healthchecks** - the Mongo **health check script** [mongo-healthcheck](./mongo-healthcheck) serves only to verify the status of the MongoDB service. No check on mongo cluster status is made. The cluster status is checked and managed by the ***dbcontroller*** service. I use *Docker Configs* to pass the MongoDB health check script to the MongoDB containers - this is done automatically by Docker once the compose stack is deployed. The script is POSIX `sh` compatible (no Bash required) and uses `mongosh` to `ping` the server.

- **MongoDB Configuration Check** - the Mongo [`./docker-mongodb_config-check.sh`](./docker-mongodb_config-check.sh) script can be run from any docker manager node to locate and connect to a mongodb instance in the swarm and fetch configuration information.  It runs `rs.status()` and `rs.config()` and returns the output. This can help in validating/correlating the config's ***PRIMARY*** shown, against the **dbcontroller** logs, in addition to other relevant configuration information for your replicaSet.


    Example:

   ``````
   ./docker-mongodb_config-check.sh
   ``````


    ``````
    members: [
        {
        _id: 1,
        name: '10.0.26.51:27017',
        health: 1,
        state: 2,
        stateStr: 'SECONDARY',
        uptime: 20842,
        optime: { ts: Timestamp({ t: 1701196480, i: 1 }), t: Long("26") },
        optimeDurable: { ts: Timestamp({ t: 1701196480, i: 1 }), t: Long("26") },
        optimeDate: ISODate("2023-11-28T18:34:40.000Z"),
        optimeDurableDate: ISODate("2023-11-28T18:34:40.000Z"),
        lastAppliedWallTime: ISODate("2023-11-28T18:34:40.505Z"),
        lastDurableWallTime: ISODate("2023-11-28T18:34:40.505Z"),
        lastHeartbeat: ISODate("2023-11-28T18:34:54.484Z"),
        lastHeartbeatRecv: ISODate("2023-11-28T18:34:54.798Z"),
        pingMs: Long("6"),
        lastHeartbeatMessage: '',
        syncSourceHost: '10.0.26.52:27017',
        syncSourceId: 5,
        infoMessage: '',
        configVersion: 1521180,
        configTerm: 26
        },
        {
        _id: 2,
        name: '10.0.26.48:27017',
        health: 1,
        state: 1,
        stateStr: 'PRIMARY',     <-------------------------- SHOULD match log's outout for Primary
        uptime: 20843,
        optime: { ts: Timestamp({ t: 1701196480, i: 1 }), t: Long("26") },
        optimeDurable: { ts: Timestamp({ t: 1701196480, i: 1 }), t: Long("26") },
        optimeDate: ISODate("2023-11-28T18:34:40.000Z"),
        optimeDurableDate: ISODate("2023-11-28T18:34:40.000Z"),
        lastAppliedWallTime: ISODate("2023-11-28T18:34:40.505Z"),
        lastDurableWallTime: ISODate("2023-11-28T18:34:40.505Z"),
        lastHeartbeat: ISODate("2023-11-28T18:34:54.698Z"),
        lastHeartbeatRecv: ISODate("2023-11-28T18:34:55.156Z"),
        pingMs: Long("8"),
        lastHeartbeatMessage: '',
        syncSourceHost: '',
        syncSourceId: -1,
        infoMessage: '',
        electionTime: Timestamp({ t: 1701152367, i: 1 }),
        electionDate: ISODate("2023-11-28T06:19:27.000Z"),
        configVersion: 1521180,
        configTerm: 26
        }
    ``````

<<<<<<< HEAD
- **Service Start-up**  - please note that depending on the number of nodes in your swarm and your connection speed, it might take some time for images to download, for the mongodb instances to spin up, and the replica manager to configure the replica-set. Services in the compose stack YML recipe, such as `nosqlclient`, `[your mongo application]`, etc, that depend on the mongo database to be operational, should be allowed enough time to start (*particularly upon an initial/blank-slate deployment*) before showing as **READY**.  Additionally, docker might fail/restart services that are dependent on mongodb when starting things up if the mongo service isn't ready and configured - **this is normal** for initial deployments and services will connect to mongo when available.
=======
- **Service Start-up**  - please note that depending on the number of nodes in your swarm and your connection speed, it might take some time for images to download, for the mongodb instances to spin up, and for the replica manager to configure the replica-set. Services in the compose stack YML recipe, such as `nosqlclient`, `[your mongo application]`, etc, that depend on the mongo database to be operational, should be allowed enough time to start (*particularly upon an initial/blank-slate deployment*) before showing as **READY**.  Additionally, docker might fail/restart services that are dependent on mongodb when starting things up if the mongo service isn't ready and configured - **this is normal** for initial deployments and services will connect to mongo when available.  
>>>>>>> 794443a9

    ***MongoDB operating in replicaset mode will not become available for use until the replicaset configuration is finalized and a primary instance is elected.***

## References & Versioning Notes
- PyMongo driver docs: https://www.mongodb.com/docs/languages/python/pymongo-driver/current/
- PyMongo API docs: https://pymongo.readthedocs.io/en/4.15.1/api/
- This project pins:
    - PyMongo: `>=4.15,<5` (compatible with MongoDB 7.x/8.x and Python 3.13)
    - Docker SDK for Python: `>=7,<9` to follow latest 7.x without adopting future breaking major changes automatically.

## Contact
   - Discord: [discordapp.com/users/916819244048592936](https://discordapp.com/users/916819244048592936)
   - GitHub: [github.com/jackietreeh0rn](https://github.com/jackietreeh0rn)
   - DockerHub: [hub.docker.com/u/jackietreehorn](https://hub.docker.com/u/jackietreehorn)<|MERGE_RESOLUTION|>--- conflicted
+++ resolved
@@ -30,17 +30,10 @@
 > **Note:** Primary discovery now uses MongoDB's `hello` command and checks `isWritablePrimary` for accuracy across server versions.
 
 ## Requirements
-<<<<<<< HEAD
 * [x] **MongoDB**: version 8.0.x (recipe uses `8.0.13`). 7.0 is compatible but not defaulted here.
 * [x] **PyMongo Driver**: 4.15.x — pinned to `>=4.15,<5` and included in the controller image.
 * [x] **Docker**: tested on >= `24.0.5`.
 * [x] **Operating System**: Linux (tested on >= `Ubuntu 23.04`). <br/>**[mongo-replica-ctrl](https://hub.docker.com/r/jackietreehorn/mongo-replica-ctrl)** image supports:
-=======
-* [x] **MongoDB**: version 6.0 and above (recipe uses `7.0.6`).
-* [x] **PyMongo Driver**: 4.5.0 and above - *included* (image uses `4.6.2`).
-* [x] **Docker**: tested on >= `24.0.5`.
-* [x] **Operating System**: Linux (tested on `Ubuntu 23.04, 24.04.2`). <br/>**[mongo-replica-ctrl](https://hub.docker.com/r/jackietreehorn/mongo-replica-ctrl)** image supports:
->>>>>>> 794443a9
     `linux/amd64`, `linux/arm/v7`, `linux/arm64`
 
 ## Prerequisites
@@ -79,11 +72,7 @@
 ## Environment Variables
 The script requires the following environment variables, defined in `mongo-rs.env`:
 * `STACK_NAME`, the default value is `myapp`
-<<<<<<< HEAD
 * `MONGO_VERSION`, the default value is `8.0.13`
-=======
-* `MONGO_VERSION`, the default value is `7.0.6`
->>>>>>> 794443a9
 * `REPLICASET_NAME`, the default value is `rs`
 * `BACKEND_NETWORK_NAME`, the default value is `${STACK_NAME}_backend`
 * `MONGO_SERVICE_URI`, the default value is `${STACK_NAME}_database`
@@ -210,11 +199,7 @@
         }
     ``````
 
-<<<<<<< HEAD
 - **Service Start-up**  - please note that depending on the number of nodes in your swarm and your connection speed, it might take some time for images to download, for the mongodb instances to spin up, and the replica manager to configure the replica-set. Services in the compose stack YML recipe, such as `nosqlclient`, `[your mongo application]`, etc, that depend on the mongo database to be operational, should be allowed enough time to start (*particularly upon an initial/blank-slate deployment*) before showing as **READY**.  Additionally, docker might fail/restart services that are dependent on mongodb when starting things up if the mongo service isn't ready and configured - **this is normal** for initial deployments and services will connect to mongo when available.
-=======
-- **Service Start-up**  - please note that depending on the number of nodes in your swarm and your connection speed, it might take some time for images to download, for the mongodb instances to spin up, and for the replica manager to configure the replica-set. Services in the compose stack YML recipe, such as `nosqlclient`, `[your mongo application]`, etc, that depend on the mongo database to be operational, should be allowed enough time to start (*particularly upon an initial/blank-slate deployment*) before showing as **READY**.  Additionally, docker might fail/restart services that are dependent on mongodb when starting things up if the mongo service isn't ready and configured - **this is normal** for initial deployments and services will connect to mongo when available.  
->>>>>>> 794443a9
 
     ***MongoDB operating in replicaset mode will not become available for use until the replicaset configuration is finalized and a primary instance is elected.***
 
